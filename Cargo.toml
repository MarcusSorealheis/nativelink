--- conflicted
+++ resolved
@@ -57,12 +57,10 @@
 rand = { version = "0.9.0", default-features = false, features = [
   "thread_rng",
 ] }
-<<<<<<< HEAD
+
 redis = { version = "1.0.0", default-features = false, features = ["aio"] }
-rustls-pemfile = { version = "2.2.0", features = [
-=======
 rustls-pki-types = { version = "1.13.1", features = [
->>>>>>> fbda7bbf
+
   "std",
 ], default-features = false }
 tokio = { version = "1.44.1", features = [
