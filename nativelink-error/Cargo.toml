#:schema ../tools/cargo-with-detailed-deps.json
lints.workspace = true

[package]
autobenches = false
autobins = false
autoexamples = false
autotests = false
edition = "2024"
name = "nativelink-error"
version = "0.7.9"

[dependencies]
nativelink-metric = { path = "../nativelink-metric" }
nativelink-proto = { path = "../nativelink-proto" }

prost = { version = "0.13.5", default-features = false }
prost-types = { version = "0.13.5", default-features = false }
<<<<<<< HEAD
redis = { version = "1.0.0", default-features = false }
=======
rustls-pki-types = { version = "1.13.1", default-features = false }
>>>>>>> fbda7bbf
serde = { version = "1.0.219", default-features = false }
serde_json5 = { version = "0.2.1", default-features = false }
tokio = { version = "1.44.1", features = [
  "fs",
  "io-util",
  "rt-multi-thread",
  "signal",
], default-features = false }
tonic = { version = "0.13.0", features = [
  "tls-ring",
  "transport",
], default-features = false }
uuid = { version = "1.16.0", default-features = false }
walkdir = { version = "2.5.0", default-features = false }<|MERGE_RESOLUTION|>--- conflicted
+++ resolved
@@ -16,11 +16,8 @@
 
 prost = { version = "0.13.5", default-features = false }
 prost-types = { version = "0.13.5", default-features = false }
-<<<<<<< HEAD
 redis = { version = "1.0.0", default-features = false }
-=======
 rustls-pki-types = { version = "1.13.1", default-features = false }
->>>>>>> fbda7bbf
 serde = { version = "1.0.219", default-features = false }
 serde_json5 = { version = "0.2.1", default-features = false }
 tokio = { version = "1.44.1", features = [
