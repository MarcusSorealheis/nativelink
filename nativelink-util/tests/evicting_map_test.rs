--- conflicted
+++ resolved
@@ -369,7 +369,6 @@
     const DATA1: &str = "12345678";
     const DATA2: &str = "87654321";
 
-<<<<<<< HEAD
     let evicting_map = EvictingMap::<DigestInfo, Arc<MockEntry>, MockInstantWrapped>::new(
         &EvictionPolicy {
             max_count: 1,
@@ -380,18 +379,6 @@
         },
         MockInstantWrapped::default(),
     );
-=======
-    let evicting_map =
-        EvictingMap::<DigestInfo, DigestInfo, Arc<MockEntry>, MockInstantWrapped>::new(
-            &EvictionPolicy {
-                max_count: 1,
-                max_seconds: 0,
-                max_bytes: 0,
-                evict_bytes: 0,
-            },
-            MockInstantWrapped::default(),
-        );
->>>>>>> f70c487d
 
     let (entry1, entry2) = {
         let entry1 = Arc::new(MockEntry {
