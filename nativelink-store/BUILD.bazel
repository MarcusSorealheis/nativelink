--- conflicted
+++ resolved
@@ -128,12 +128,8 @@
         "@crates//:googleapis-tonic-google-storage-v2",
         "@crates//:hex",
         "@crates//:http",
-<<<<<<< HEAD
         "@crates//:http-body",
-        "@crates//:hyper-0.14.31",
-=======
         "@crates//:hyper-0.14.32",
->>>>>>> dcba3f5e
         "@crates//:memory-stats",
         "@crates//:mock_instant",
         "@crates//:parking_lot",
